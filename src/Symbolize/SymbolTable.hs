--- conflicted
+++ resolved
@@ -91,35 +91,21 @@
   -- But finalization is idempotent, and only when a thread finally wins the Compare-and-Swap
   -- will its `weak` pointer be inserted (or alternatively another previously-inserted `ba` returned).
   -- So once this function returns, we can be sure we've returned a deduplicated ByteArray
-<<<<<<< HEAD
   MVar.withMVar gsymtab $ \table -> do
-    res <- lookup ba# sipkey table
+    res <- lookup ba# hash table
     case res of
       Just ba -> pure ba
       Nothing -> do
-        !weak <- mkWeakSymbol ba# (removeGlobal key)
-        insert key weak table
+        !weak <- mkWeakSymbol ba# (removeGlobal hash)
+        insert hash weak table
         pure (ByteArray ba#)
-=======
-  !weak <- mkWeakSymbol ba# (removeGlobal hash)
-  IORef.atomicModifyIORef' gsymtab $ \table ->
-    case lookup ba# hash table of
-      Just ba -> (table, ba)
-      Nothing ->
-        (insert hash weak table, ByteArray ba#)
->>>>>>> 2386c5b8
 
 lookupGlobal :: ByteArray# -> IO (Maybe ByteArray)
 {-# INLINE lookupGlobal #-}
 lookupGlobal ba# = do
   GlobalSymbolTable gsymtab sipkey <- globalSymbolTable
-<<<<<<< HEAD
-  MVar.withMVar gsymtab (lookup ba# sipkey)
-=======
-  table <- IORef.readIORef gsymtab
-  let hash = calculateHash sipkey ba#
-  pure (lookup ba# hash table)
->>>>>>> 2386c5b8
+  let !hash = calculateHash sipkey ba#
+  MVar.withMVar gsymtab (lookup ba# hash)
 
 removeGlobal :: Hash -> IO ()
 {-# INLINE removeGlobal #-}
@@ -135,23 +121,14 @@
       Nothing -> Just (pure weak)
       Just a -> Just (NonEmpty.cons weak a)
 
-<<<<<<< HEAD
-lookup :: ByteArray# -> SipHash.SipKey -> SymbolTable -> IO (Maybe ByteArray)
+lookup :: ByteArray# -> Hash -> SymbolTable -> IO (Maybe ByteArray)
 {-# INLINE lookup #-}
-lookup ba# sipkey (SymbolTable table) = do
-  let !key = calculateHash sipkey ba#
-  weaks <- HashTable.lookup table (hashToInt key)
+lookup ba# hash (SymbolTable table) = do
+  weaks <- HashTable.lookup table (hashToInt hash)
   pure $ case weaks of
     Nothing -> Nothing
     Just weaks' ->
       Foldable.find (\other -> other == ByteArray ba#) (aliveWeaks weaks')
-=======
-lookup :: ByteArray# -> Hash -> SymbolTable -> Maybe ByteArray
-{-# INLINE lookup #-}
-lookup ba# hash (SymbolTable table) = do
-  weaks <- IntMap.lookup (hashToInt hash) table
-  Foldable.find (\other -> other == ByteArray ba#) (aliveWeaks weaks)
->>>>>>> 2386c5b8
 
 remove :: Hash -> SymbolTable -> IO ()
 {-# INLINE remove #-}
