--- conflicted
+++ resolved
@@ -128,10 +128,7 @@
     main: SymbolizeBench.hs
     build-depends:
       - symbolize
-<<<<<<< HEAD
-=======
       - vector
->>>>>>> 2386c5b8
       - tasty-bench
     mixins:
       tasty-bench (Test.Tasty.Bench as Criterion, Test.Tasty.Bench as Criterion.Main, Test.Tasty.Bench as Gauge, Test.Tasty.Bench as Gauge.Main)
