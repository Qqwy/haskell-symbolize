--- conflicted
+++ resolved
@@ -42,11 +42,7 @@
 license-file:   LICENSE
 build-type:     Simple
 tested-with:
-<<<<<<< HEAD
-    GHC ==9.2.8 || ==9.4.8 || ==9.6.4 || ==9.8.2 || ==9.10.1
-=======
     GHC ==9.4.8 || ==9.6.6 || ==9.8.4 || ==9.10.1
->>>>>>> 6a5dd872
 extra-source-files:
     README.md
     CHANGELOG.md
